#!/usr/bin/env python3
"""
Clinical Trial Data Analysis Pipeline

This script combines the extraction and analysis steps into a complete
pipeline for analyzing clinical trial data from JSON files.
"""

import os
import sys
import argparse
import logging
from typing import List, Optional
import json
import shutil

# Import our modules
from trial_data_extractor import ClinicalTrialExtractor
<<<<<<< HEAD
from trial_data_analyzer import ClinicalTrialAnalyzer, clean_output_directory
=======
from trial_data_analyzer import ClinicalTrialAnalyzer
>>>>>>> 98aef294

# Configure logging
logging.basicConfig(
    level=logging.INFO,
    format='%(asctime)s - %(name)s - %(levelname)s - %(message)s'
)
logger = logging.getLogger(__name__)

def process_file(
    input_file: str, 
    output_dir: str, 
    api_key: Optional[str] = None,
<<<<<<< HEAD
    extraction_only: bool = False,
    debug_mode: bool = False
=======
    extraction_only: bool = False
>>>>>>> 98aef294
) -> tuple:
    """
    Process a single clinical trial file through the complete pipeline.
    
    Args:
        input_file: Path to the input JSON file
        output_dir: Directory to save output files
        api_key: OpenAI API key (optional)
        extraction_only: Whether to only perform extraction without LLM analysis
<<<<<<< HEAD
        debug_mode: Whether to save intermediate data for debugging
=======
>>>>>>> 98aef294
    
    Returns:
        Tuple of (extraction_success, analysis_success)
    """
    # Create output directory if it doesn't exist
    os.makedirs(output_dir, exist_ok=True)
    
    # Create debug directory if in debug mode
    debug_dir = None
    if debug_mode:
        debug_dir = os.path.join(output_dir, "debug")
        os.makedirs(debug_dir, exist_ok=True)
    
    # Step 1: Extract structured data using regex patterns
    file_basename = os.path.basename(input_file)
    name_without_ext = os.path.splitext(file_basename)[0]
    
    # Determine output paths
    extraction_output = os.path.join(output_dir, f"{name_without_ext}_extracted.json")
    if debug_mode:
        # In debug mode, save extraction output to debug directory
        extraction_output = os.path.join(debug_dir, f"{name_without_ext}_extracted.json")
    
    extraction_success = False
    analysis_success = False
    
    try:
        extractor = ClinicalTrialExtractor(input_file)
        extractor.extract_all()
        extractor.save_extracted_data(extraction_output)
        extraction_success = True
        logger.info(f"Extraction completed for {input_file}")
    except Exception as e:
        logger.error(f"Extraction failed: {e}")
        return extraction_success, analysis_success
    
    # Step 2: Analyze extracted data using LLM (if not extraction only)
    if not extraction_only:
        analysis_output = os.path.join(output_dir, f"{name_without_ext}_analyzed.json")
        
        try:
<<<<<<< HEAD
            analyzer = ClinicalTrialAnalyzer(extraction_output, api_key, debug_mode)
=======
            analyzer = ClinicalTrialAnalyzer(extraction_output, api_key)
>>>>>>> 98aef294
            analyzer.analyze_trial_data()
            analyzer.save_analyzed_data(analysis_output)
            analysis_success = True
            logger.info(f"Analysis completed for {extraction_output}")
        except Exception as e:
            logger.error(f"Analysis failed for {input_file}: {e}")
            # Delete any partially created analysis file to avoid confusion
            if os.path.exists(analysis_output):
                try:
                    os.remove(analysis_output)
                    logger.info(f"Removed incomplete analysis file: {analysis_output}")
                except Exception as cleanup_error:
                    logger.warning(f"Could not remove incomplete analysis file: {cleanup_error}")
    else:
        logger.info("Skipping LLM analysis step")
        analysis_success = True  # Mark as successful if intentionally skipped
<<<<<<< HEAD
        
        # If extraction only but debug mode is off, copy extraction output to main directory
        if not debug_mode:
            main_extraction_output = os.path.join(output_dir, f"{name_without_ext}_extracted.json")
            try:
                shutil.copy2(extraction_output, main_extraction_output)
                logger.info(f"Copied extraction output to {main_extraction_output}")
            except Exception as e:
                logger.warning(f"Could not copy extraction output: {e}")
=======
>>>>>>> 98aef294
    
    return extraction_success, analysis_success

def process_directory(
    input_dir: str, 
    output_dir: str, 
    api_key: Optional[str] = None,
<<<<<<< HEAD
    extraction_only: bool = False,
    debug_mode: bool = False
=======
    extraction_only: bool = False
>>>>>>> 98aef294
) -> None:
    """
    Process all JSON files in a directory.
    
    Args:
        input_dir: Directory containing input JSON files
        output_dir: Directory to save output files
        api_key: OpenAI API key (optional)
        extraction_only: Whether to only perform extraction without LLM analysis
<<<<<<< HEAD
        debug_mode: Whether to save intermediate data for debugging
=======
>>>>>>> 98aef294
    """
    if not os.path.isdir(input_dir):
        logger.error(f"Input directory not found: {input_dir}")
        return
    
    os.makedirs(output_dir, exist_ok=True)
    
    # Find all JSON files in the directory
    json_files = [os.path.join(input_dir, f) for f in os.listdir(input_dir) 
                 if f.endswith('.json') and os.path.isfile(os.path.join(input_dir, f))]
    
    if not json_files:
        logger.warning(f"No JSON files found in {input_dir}")
        return
    
    logger.info(f"Found {len(json_files)} JSON files to process")
    
    # Process each file
    results = {
        'total': len(json_files),
        'extraction_success': 0,
        'analysis_success': 0
    }
    
    for json_file in json_files:
        logger.info(f"Processing {json_file}")
        extraction_ok, analysis_ok = process_file(
<<<<<<< HEAD
            json_file, output_dir, api_key, extraction_only, debug_mode
=======
            json_file, output_dir, api_key, extraction_only
>>>>>>> 98aef294
        )
        
        if extraction_ok:
            results['extraction_success'] += 1
        if analysis_ok:
            results['analysis_success'] += 1
    
    # Log summary
    logger.info(f"Processing complete. Results: {results}")

def main():
    """Main function to run the clinical trial data analysis pipeline."""
    parser = argparse.ArgumentParser(description='Clinical Trial Data Analysis Pipeline')
    
    # Input arguments
    input_group = parser.add_mutually_exclusive_group(required=True)
    input_group.add_argument('-f', '--file', help='Path to a single JSON file to process')
    input_group.add_argument('-d', '--directory', help='Path to a directory containing JSON files to process')
    
    # Output arguments
    parser.add_argument('-o', '--output', required=True, help='Directory to save output files')
    
    # Optional arguments
    parser.add_argument('-k', '--api_key', help='OpenAI API key (can also be set via OPENAI_API_KEY environment variable)')
    parser.add_argument('--extraction-only', action='store_true', help='Only perform extraction without LLM analysis')
<<<<<<< HEAD
    parser.add_argument('--debug', action='store_true', help='Enable debug mode to save intermediate data')
    parser.add_argument('--clean', action='store_true', help='Clean output directory before processing')
=======
>>>>>>> 98aef294
    
    args = parser.parse_args()
    
    # Clean output directory if requested
    if args.clean and os.path.exists(args.output):
        clean_output_directory(args.output)
    
    # Process input
    if args.file:
        if not os.path.isfile(args.file):
            logger.error(f"Input file not found: {args.file}")
            sys.exit(1)
        
        logger.info(f"Processing file {args.file}")
        extraction_ok, analysis_ok = process_file(
<<<<<<< HEAD
            args.file, args.output, args.api_key, args.extraction_only, args.debug
=======
            args.file, args.output, args.api_key, args.extraction_only
>>>>>>> 98aef294
        )
        
        # Print summary
        print("Extraction completed successfully." if extraction_ok else "Extraction failed.")
        if not args.extraction_only:
            print("Analysis completed successfully." if analysis_ok else "Analysis failed.")
    
    elif args.directory:
        logger.info(f"Processing directory {args.directory}")
<<<<<<< HEAD
        process_directory(args.directory, args.output, args.api_key, args.extraction_only, args.debug)
=======
        process_directory(args.directory, args.output, args.api_key, args.extraction_only)
>>>>>>> 98aef294

if __name__ == '__main__':
    main() <|MERGE_RESOLUTION|>--- conflicted
+++ resolved
@@ -2,6 +2,7 @@
 """
 Clinical Trial Data Analysis Pipeline
 
+This script combines the extraction and analysis steps into a complete
 This script combines the extraction and analysis steps into a complete
 pipeline for analyzing clinical trial data from JSON files.
 """
@@ -16,11 +17,7 @@
 
 # Import our modules
 from trial_data_extractor import ClinicalTrialExtractor
-<<<<<<< HEAD
 from trial_data_analyzer import ClinicalTrialAnalyzer, clean_output_directory
-=======
-from trial_data_analyzer import ClinicalTrialAnalyzer
->>>>>>> 98aef294
 
 # Configure logging
 logging.basicConfig(
@@ -33,12 +30,8 @@
     input_file: str, 
     output_dir: str, 
     api_key: Optional[str] = None,
-<<<<<<< HEAD
     extraction_only: bool = False,
     debug_mode: bool = False
-=======
-    extraction_only: bool = False
->>>>>>> 98aef294
 ) -> tuple:
     """
     Process a single clinical trial file through the complete pipeline.
@@ -48,12 +41,10 @@
         output_dir: Directory to save output files
         api_key: OpenAI API key (optional)
         extraction_only: Whether to only perform extraction without LLM analysis
-<<<<<<< HEAD
         debug_mode: Whether to save intermediate data for debugging
-=======
->>>>>>> 98aef294
     
     Returns:
+        Tuple of (extraction_success, analysis_success)
         Tuple of (extraction_success, analysis_success)
     """
     # Create output directory if it doesn't exist
@@ -76,6 +67,7 @@
         extraction_output = os.path.join(debug_dir, f"{name_without_ext}_extracted.json")
     
     extraction_success = False
+    analysis_success = False
     analysis_success = False
     
     try:
@@ -87,17 +79,17 @@
     except Exception as e:
         logger.error(f"Extraction failed: {e}")
         return extraction_success, analysis_success
+        return extraction_success, analysis_success
     
     # Step 2: Analyze extracted data using LLM (if not extraction only)
     if not extraction_only:
         analysis_output = os.path.join(output_dir, f"{name_without_ext}_analyzed.json")
+    # Step 2: Analyze extracted data using LLM (if not extraction only)
+    if not extraction_only:
+        analysis_output = os.path.join(output_dir, f"{name_without_ext}_analyzed.json")
         
         try:
-<<<<<<< HEAD
             analyzer = ClinicalTrialAnalyzer(extraction_output, api_key, debug_mode)
-=======
-            analyzer = ClinicalTrialAnalyzer(extraction_output, api_key)
->>>>>>> 98aef294
             analyzer.analyze_trial_data()
             analyzer.save_analyzed_data(analysis_output)
             analysis_success = True
@@ -106,15 +98,20 @@
             logger.error(f"Analysis failed for {input_file}: {e}")
             # Delete any partially created analysis file to avoid confusion
             if os.path.exists(analysis_output):
+            logger.error(f"Analysis failed for {input_file}: {e}")
+            # Delete any partially created analysis file to avoid confusion
+            if os.path.exists(analysis_output):
                 try:
+                    os.remove(analysis_output)
+                    logger.info(f"Removed incomplete analysis file: {analysis_output}")
                     os.remove(analysis_output)
                     logger.info(f"Removed incomplete analysis file: {analysis_output}")
                 except Exception as cleanup_error:
                     logger.warning(f"Could not remove incomplete analysis file: {cleanup_error}")
+                    logger.warning(f"Could not remove incomplete analysis file: {cleanup_error}")
     else:
         logger.info("Skipping LLM analysis step")
         analysis_success = True  # Mark as successful if intentionally skipped
-<<<<<<< HEAD
         
         # If extraction only but debug mode is off, copy extraction output to main directory
         if not debug_mode:
@@ -124,21 +121,16 @@
                 logger.info(f"Copied extraction output to {main_extraction_output}")
             except Exception as e:
                 logger.warning(f"Could not copy extraction output: {e}")
-=======
->>>>>>> 98aef294
-    
+    
+    return extraction_success, analysis_success
     return extraction_success, analysis_success
 
 def process_directory(
     input_dir: str, 
     output_dir: str, 
     api_key: Optional[str] = None,
-<<<<<<< HEAD
     extraction_only: bool = False,
     debug_mode: bool = False
-=======
-    extraction_only: bool = False
->>>>>>> 98aef294
 ) -> None:
     """
     Process all JSON files in a directory.
@@ -148,10 +140,7 @@
         output_dir: Directory to save output files
         api_key: OpenAI API key (optional)
         extraction_only: Whether to only perform extraction without LLM analysis
-<<<<<<< HEAD
         debug_mode: Whether to save intermediate data for debugging
-=======
->>>>>>> 98aef294
     """
     if not os.path.isdir(input_dir):
         logger.error(f"Input directory not found: {input_dir}")
@@ -174,22 +163,21 @@
         'total': len(json_files),
         'extraction_success': 0,
         'analysis_success': 0
+        'analysis_success': 0
     }
     
     for json_file in json_files:
         logger.info(f"Processing {json_file}")
         extraction_ok, analysis_ok = process_file(
-<<<<<<< HEAD
             json_file, output_dir, api_key, extraction_only, debug_mode
-=======
-            json_file, output_dir, api_key, extraction_only
->>>>>>> 98aef294
         )
         
         if extraction_ok:
             results['extraction_success'] += 1
         if analysis_ok:
             results['analysis_success'] += 1
+        if analysis_ok:
+            results['analysis_success'] += 1
     
     # Log summary
     logger.info(f"Processing complete. Results: {results}")
@@ -209,11 +197,8 @@
     # Optional arguments
     parser.add_argument('-k', '--api_key', help='OpenAI API key (can also be set via OPENAI_API_KEY environment variable)')
     parser.add_argument('--extraction-only', action='store_true', help='Only perform extraction without LLM analysis')
-<<<<<<< HEAD
     parser.add_argument('--debug', action='store_true', help='Enable debug mode to save intermediate data')
     parser.add_argument('--clean', action='store_true', help='Clean output directory before processing')
-=======
->>>>>>> 98aef294
     
     args = parser.parse_args()
     
@@ -229,25 +214,19 @@
         
         logger.info(f"Processing file {args.file}")
         extraction_ok, analysis_ok = process_file(
-<<<<<<< HEAD
             args.file, args.output, args.api_key, args.extraction_only, args.debug
-=======
-            args.file, args.output, args.api_key, args.extraction_only
->>>>>>> 98aef294
         )
         
         # Print summary
         print("Extraction completed successfully." if extraction_ok else "Extraction failed.")
         if not args.extraction_only:
             print("Analysis completed successfully." if analysis_ok else "Analysis failed.")
+        if not args.extraction_only:
+            print("Analysis completed successfully." if analysis_ok else "Analysis failed.")
     
     elif args.directory:
         logger.info(f"Processing directory {args.directory}")
-<<<<<<< HEAD
         process_directory(args.directory, args.output, args.api_key, args.extraction_only, args.debug)
-=======
-        process_directory(args.directory, args.output, args.api_key, args.extraction_only)
->>>>>>> 98aef294
 
 if __name__ == '__main__':
     main() 